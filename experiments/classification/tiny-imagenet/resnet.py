from pathlib import Path

from torch import nn, optim

from torch_uncertainty import cli_main, init_args
from torch_uncertainty.baselines import ResNet
from torch_uncertainty.datamodules import TinyImageNetDataModule
from torch_uncertainty.optimization_procedures import get_procedure
from torch_uncertainty.utils import csv_writter


def optim_tiny(model: nn.Module) -> dict:
    optimizer = optim.SGD(
        model.parameters(), lr=0.2, weight_decay=1e-4, momentum=0.9
    )
    scheduler = optim.lr_scheduler.CosineAnnealingLR(
        optimizer,
        eta_min=0,
        T_max=200,
    )
    return {"optimizer": optimizer, "lr_scheduler": scheduler}


if __name__ == "__main__":
    args = init_args(ResNet, TinyImageNetDataModule)
    if args.root == "./data/":
        root = Path(__file__).parent.absolute().parents[2]
    else:
        root = Path(args.root)

    # net_name = f"{args.version}-resnet{args.arch}-tiny-imagenet"
    if args.exp_name == "":
        args.exp_name = f"{args.version}-resnet{args.arch}-cifar10"

    # datamodule
    args.root = str(root / "data")
    dm = TinyImageNetDataModule(**vars(args))

    if args.opt_temp_scaling:
        calibration_set = dm.get_test_set
    elif args.val_temp_scaling:
        calibration_set = dm.get_val_set
    else:
        calibration_set = None

    if args.use_cv:
        list_dm = dm.make_cross_val_splits(args.n_splits, args.train_over)
        list_model = []
        for i in range(len(list_dm)):
            list_model.append(
                ResNet(
                    num_classes=list_dm[i].dm.num_classes,
                    in_channels=list_dm[i].dm.num_channels,
                    loss=nn.CrossEntropyLoss,
                    optimization_procedure=get_procedure(
                        f"resnet{args.arch}", "tiny-imagenet", args.version
                    ),
                    style="cifar",
                    calibration_set=calibration_set,
                    **vars(args),
                )
            )

        results = cli_main(
            list_model, list_dm, args.exp_dir, args.exp_name, args
        )
    else:
        # model
        model = ResNet(
            num_classes=dm.num_classes,
            in_channels=dm.num_channels,
            loss=nn.CrossEntropyLoss,
<<<<<<< HEAD
            optimization_procedure=get_procedure(
                f"resnet{args.arch}", "tiny-imagenet", args.version
            ),
            calibration_set=calibration_set,
=======
            optimization_procedure=optim_tiny,
>>>>>>> de8a8c52
            style="cifar",
            **vars(args),
        )

        results = cli_main(model, dm, args.exp_dir, args.exp_name, args)

    for dict_result in results:
        csv_writter(
            Path(args.exp_dir) / Path(args.exp_name) / "results.csv",
            dict_result,
        )<|MERGE_RESOLUTION|>--- conflicted
+++ resolved
@@ -70,14 +70,10 @@
             num_classes=dm.num_classes,
             in_channels=dm.num_channels,
             loss=nn.CrossEntropyLoss,
-<<<<<<< HEAD
             optimization_procedure=get_procedure(
                 f"resnet{args.arch}", "tiny-imagenet", args.version
             ),
             calibration_set=calibration_set,
-=======
-            optimization_procedure=optim_tiny,
->>>>>>> de8a8c52
             style="cifar",
             **vars(args),
         )
