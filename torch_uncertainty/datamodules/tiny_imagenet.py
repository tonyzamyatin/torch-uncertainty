from argparse import ArgumentParser
from pathlib import Path
from typing import Any, List, Optional, Union

import torchvision.transforms as T
from timm.data.auto_augment import rand_augment_transform
from torch import nn
from torch.utils.data import ConcatDataset, DataLoader
from torchvision.datasets import DTD, SVHN

from numpy.typing import ArrayLike

from ..datasets.classification import ImageNetO, TinyImageNet
from .abstract import AbstractDataModule


<<<<<<< HEAD
# fmt: on
=======
>>>>>>> de8a8c52
class TinyImageNetDataModule(AbstractDataModule):
    num_classes = 200
    num_channels = 3
    training_task = "classification"

    def __init__(
        self,
        root: Union[str, Path],
        evaluate_ood: bool,
        batch_size: int,
        ood_ds: str = "svhn",
        rand_augment_opt: Optional[str] = None,
        num_workers: int = 1,
        pin_memory: bool = True,
        persistent_workers: bool = True,
        **kwargs,
    ) -> None:
        super().__init__(
            root=root,
            batch_size=batch_size,
            num_workers=num_workers,
            pin_memory=pin_memory,
            persistent_workers=persistent_workers,
        )
        # TODO: COMPUTE STATS

<<<<<<< HEAD
        self.ood_detection = ood_detection
=======
        self.evaluate_ood = evaluate_ood
>>>>>>> de8a8c52
        self.ood_ds = ood_ds

        self.dataset = TinyImageNet

        if ood_ds == "imagenet-o":
            self.ood_dataset = ImageNetO
        elif ood_ds == "svhn":
            self.ood_dataset = SVHN
        elif ood_ds == "textures":
            self.ood_dataset = DTD
        else:
            raise ValueError(f"OOD dataset {ood_ds} not supported for TinyImageNet.")

        if rand_augment_opt is not None:
            main_transform = rand_augment_transform(rand_augment_opt, {})
        else:
            main_transform = nn.Identity()

        self.transform_train = T.Compose(
            [
                T.RandomCrop(64, padding=4),
                T.RandomHorizontalFlip(),
                main_transform,
                T.ToTensor(),
                T.Normalize((0.485, 0.456, 0.406), (0.229, 0.224, 0.225)),
            ]
        )

        self.transform_test = T.Compose(
            [
                T.Resize(64),
                T.ToTensor(),
                T.Normalize((0.485, 0.456, 0.406), (0.229, 0.224, 0.225)),
            ]
        )

    def _verify_splits(self, split: str) -> None:  # coverage: ignore
        if split not in list(self.root.iterdir()):
            raise FileNotFoundError(
                f"a {split} TinyImagenet split was not found in {self.root},"
                f" make sure the folder contains a subfolder named {split}"
            )

    def prepare_data(self) -> None:  # coverage: ignore
        if self.evaluate_ood:
            if self.ood_ds != "textures":
                self.ood_dataset(
                    self.root,
                    split="test",
                    download=True,
                    transform=self.transform_test,
                )
            else:
                ConcatDataset(
                    [
                        self.ood_dataset(
                            self.root,
                            split="train",
                            download=True,
                            transform=self.transform_test,
                        ),
                        self.ood_dataset(
                            self.root,
                            split="val",
                            download=True,
                            transform=self.transform_test,
                        ),
                        self.ood_dataset(
                            self.root,
                            split="test",
                            download=True,
                            transform=self.transform_test,
                        ),
                    ]
                )

    def setup(self, stage: Optional[str] = None) -> None:
        if stage == "fit" or stage is None:
            self.train = self.dataset(
                self.root,
                split="train",
                transform=self.transform_train,
            )
            self.val = self.dataset(
                self.root,
                split="val",
                transform=self.transform_test,
            )
        if stage == "test":
            self.test = self.dataset(
                self.root,
                split="val",
                transform=self.transform_test,
            )

        if self.evaluate_ood:
            if self.ood_ds == "textures":
                self.ood = ConcatDataset(
                    [
                        self.ood_dataset(
                            self.root,
                            split="train",
                            download=True,
                            transform=self.transform_test,
                        ),
                        self.ood_dataset(
                            self.root,
                            split="val",
                            download=True,
                            transform=self.transform_test,
                        ),
                        self.ood_dataset(
                            self.root,
                            split="test",
                            download=True,
                            transform=self.transform_test,
                        ),
                    ]
                )
            else:
                self.ood = self.ood_dataset(
                    self.root,
                    split="test",
                    transform=self.transform_test,
                )

    def test_dataloader(self) -> List[DataLoader]:
        r"""Get test dataloaders.

        Return:
            List[DataLoader]: test set for in distribution data
            and out-of-distribution data.
        """
        dataloader = [self._data_loader(self.test)]
        if self.evaluate_ood:
            dataloader.append(self._data_loader(self.ood))
        return dataloader

    def _get_train_data(self) -> ArrayLike:
        return self.train.samples

    def _get_train_targets(self) -> ArrayLike:
        return self.train.label_data

    @classmethod
    def add_argparse_args(
        cls,
        parent_parser: ArgumentParser,
        **kwargs: Any,
    ) -> ArgumentParser:
        p = super().add_argparse_args(parent_parser)

        # Arguments for Tiny Imagenet
<<<<<<< HEAD
        p.add_argument(
            "--rand_augment", dest="rand_augment_opt", type=str, default=None
        )
=======
>>>>>>> de8a8c52
        p.add_argument(
            "--evaluate_ood", dest="ood_detection", action="store_true"
        )
        p.add_argument("--evaluate_ood", action="store_true")
        return parent_parser<|MERGE_RESOLUTION|>--- conflicted
+++ resolved
@@ -14,10 +14,6 @@
 from .abstract import AbstractDataModule
 
 
-<<<<<<< HEAD
-# fmt: on
-=======
->>>>>>> de8a8c52
 class TinyImageNetDataModule(AbstractDataModule):
     num_classes = 200
     num_channels = 3
@@ -44,11 +40,7 @@
         )
         # TODO: COMPUTE STATS
 
-<<<<<<< HEAD
-        self.ood_detection = ood_detection
-=======
         self.evaluate_ood = evaluate_ood
->>>>>>> de8a8c52
         self.ood_ds = ood_ds
 
         self.dataset = TinyImageNet
@@ -60,7 +52,9 @@
         elif ood_ds == "textures":
             self.ood_dataset = DTD
         else:
-            raise ValueError(f"OOD dataset {ood_ds} not supported for TinyImageNet.")
+            raise ValueError(
+                f"OOD dataset {ood_ds} not supported for TinyImageNet."
+            )
 
         if rand_augment_opt is not None:
             main_transform = rand_augment_transform(rand_augment_opt, {})
@@ -202,14 +196,8 @@
         p = super().add_argparse_args(parent_parser)
 
         # Arguments for Tiny Imagenet
-<<<<<<< HEAD
         p.add_argument(
             "--rand_augment", dest="rand_augment_opt", type=str, default=None
         )
-=======
->>>>>>> de8a8c52
-        p.add_argument(
-            "--evaluate_ood", dest="ood_detection", action="store_true"
-        )
         p.add_argument("--evaluate_ood", action="store_true")
         return parent_parser