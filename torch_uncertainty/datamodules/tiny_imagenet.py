from argparse import ArgumentParser
from pathlib import Path
from typing import Any, List, Optional, Union

import torchvision.transforms as T
from timm.data.auto_augment import rand_augment_transform
from torch import nn
from torch.utils.data import ConcatDataset, DataLoader
from torchvision.datasets import DTD, SVHN

from numpy.typing import ArrayLike

from ..datasets.classification import ImageNetO, TinyImageNet
from .abstract import AbstractDataModule


<<<<<<< HEAD
# fmt: on
class TinyImageNetDataModule(AbstractDataModule):
=======
class TinyImageNetDataModule(LightningDataModule):
>>>>>>> 0ca69661
    num_classes = 200
    num_channels = 3
    training_task = "classification"

    def __init__(
        self,
        root: Union[str, Path],
        evaluate_ood: bool,
        batch_size: int,
        ood_ds: str = "svhn",
        rand_augment_opt: Optional[str] = None,
        num_workers: int = 1,
        pin_memory: bool = True,
        persistent_workers: bool = True,
        **kwargs,
    ) -> None:
        super().__init__(
            root=root,
            batch_size=batch_size,
            num_workers=num_workers,
            pin_memory=pin_memory,
            persistent_workers=persistent_workers,
        )
        # TODO: COMPUTE STATS

<<<<<<< HEAD
        self.ood_detection = ood_detection
=======
        self.root: Path = root
        self.evaluate_ood = evaluate_ood
        self.batch_size = batch_size
        self.num_workers = num_workers
        self.pin_memory = pin_memory
        self.persistent_workers = persistent_workers
>>>>>>> 0ca69661
        self.ood_ds = ood_ds

        self.dataset = TinyImageNet

        if ood_ds == "imagenet-o":
            self.ood_dataset = ImageNetO
        elif ood_ds == "svhn":
            self.ood_dataset = SVHN
        elif ood_ds == "textures":
            self.ood_dataset = DTD
        else:
            raise ValueError(
                f"OOD dataset {ood_ds} not supported for TinyImageNet."
            )

        if rand_augment_opt is not None:
            main_transform = rand_augment_transform(rand_augment_opt, {})
        else:
            main_transform = nn.Identity()

        self.transform_train = T.Compose(
            [
                T.RandomCrop(64, padding=4),
                T.RandomHorizontalFlip(),
                main_transform,
                T.ToTensor(),
                T.Normalize((0.485, 0.456, 0.406), (0.229, 0.224, 0.225)),
            ]
        )

        self.transform_test = T.Compose(
            [
                T.Resize(72),
                T.CenterCrop(64),
                T.ToTensor(),
                T.Normalize((0.485, 0.456, 0.406), (0.229, 0.224, 0.225)),
            ]
        )

    def _verify_splits(self, split: str) -> None:  # coverage: ignore
        if split not in list(self.root.iterdir()):
            raise FileNotFoundError(
                f"a {split} TinyImagenet split was not found in {self.root},"
                f" make sure the folder contains a subfolder named {split}"
            )

    def prepare_data(self) -> None:  # coverage: ignore
        if self.evaluate_ood:
            if self.ood_ds != "textures":
                self.ood_dataset(
                    self.root,
                    split="test",
                    download=True,
                    transform=self.transform_test,
                )
            else:
                ConcatDataset(
                    [
                        self.ood_dataset(
                            self.root,
                            split="train",
                            download=True,
                            transform=self.transform_test,
                        ),
                        self.ood_dataset(
                            self.root,
                            split="val",
                            download=True,
                            transform=self.transform_test,
                        ),
                        self.ood_dataset(
                            self.root,
                            split="test",
                            download=True,
                            transform=self.transform_test,
                        ),
                    ]
                )

    def setup(self, stage: Optional[str] = None) -> None:
        if stage == "fit" or stage is None:
            self.train = self.dataset(
                self.root,
                split="train",
                transform=self.transform_train,
            )
            self.val = self.dataset(
                self.root,
                split="val",
                transform=self.transform_test,
            )
        if stage == "test":
            self.test = self.dataset(
                self.root,
                split="val",
                transform=self.transform_test,
            )

        if self.evaluate_ood:
            if self.ood_ds == "textures":
                self.ood = ConcatDataset(
                    [
                        self.ood_dataset(
                            self.root,
                            split="train",
                            download=True,
                            transform=self.transform_test,
                        ),
                        self.ood_dataset(
                            self.root,
                            split="val",
                            download=True,
                            transform=self.transform_test,
                        ),
                        self.ood_dataset(
                            self.root,
                            split="test",
                            download=True,
                            transform=self.transform_test,
                        ),
                    ]
                )
            else:
                self.ood = self.ood_dataset(
                    self.root,
                    split="test",
                    transform=self.transform_test,
                )

    def test_dataloader(self) -> List[DataLoader]:
        r"""Get test dataloaders.

        Return:
            List[DataLoader]: test set for in distribution data
            and out-of-distribution data.
        """
        dataloader = [self._data_loader(self.test)]
        if self.evaluate_ood:
            dataloader.append(self._data_loader(self.ood))
        return dataloader

    def _get_train_data(self) -> ArrayLike:
        return self.train.samples

    def _get_train_targets(self) -> ArrayLike:
        return self.train.label_data

    @classmethod
    def add_argparse_args(
        cls,
        parent_parser: ArgumentParser,
        **kwargs: Any,
    ) -> ArgumentParser:
<<<<<<< HEAD
        p = super().add_argparse_args(parent_parser)

        # Arguments for Tiny Imagenet
        p.add_argument(
            "--rand_augment", dest="rand_augment_opt", type=str, default=None
        )
=======
        p = parent_parser.add_argument_group("datamodule")
        p.add_argument("--root", type=str, default="./data/")
        p.add_argument("--batch_size", type=int, default=256)
        p.add_argument("--num_workers", type=int, default=4)
        p.add_argument("--evaluate_ood", action="store_true")
>>>>>>> 0ca69661
        p.add_argument(
            "--evaluate_ood", dest="ood_detection", action="store_true"
        )
        return parent_parser<|MERGE_RESOLUTION|>--- conflicted
+++ resolved
@@ -14,12 +14,7 @@
 from .abstract import AbstractDataModule
 
 
-<<<<<<< HEAD
-# fmt: on
 class TinyImageNetDataModule(AbstractDataModule):
-=======
-class TinyImageNetDataModule(LightningDataModule):
->>>>>>> 0ca69661
     num_classes = 200
     num_channels = 3
     training_task = "classification"
@@ -45,16 +40,7 @@
         )
         # TODO: COMPUTE STATS
 
-<<<<<<< HEAD
-        self.ood_detection = ood_detection
-=======
-        self.root: Path = root
         self.evaluate_ood = evaluate_ood
-        self.batch_size = batch_size
-        self.num_workers = num_workers
-        self.pin_memory = pin_memory
-        self.persistent_workers = persistent_workers
->>>>>>> 0ca69661
         self.ood_ds = ood_ds
 
         self.dataset = TinyImageNet
@@ -66,9 +52,7 @@
         elif ood_ds == "textures":
             self.ood_dataset = DTD
         else:
-            raise ValueError(
-                f"OOD dataset {ood_ds} not supported for TinyImageNet."
-            )
+            raise ValueError(f"OOD dataset {ood_ds} not supported for TinyImageNet.")
 
         if rand_augment_opt is not None:
             main_transform = rand_augment_transform(rand_augment_opt, {})
@@ -208,21 +192,11 @@
         parent_parser: ArgumentParser,
         **kwargs: Any,
     ) -> ArgumentParser:
-<<<<<<< HEAD
         p = super().add_argparse_args(parent_parser)
 
         # Arguments for Tiny Imagenet
         p.add_argument(
             "--rand_augment", dest="rand_augment_opt", type=str, default=None
         )
-=======
-        p = parent_parser.add_argument_group("datamodule")
-        p.add_argument("--root", type=str, default="./data/")
-        p.add_argument("--batch_size", type=int, default=256)
-        p.add_argument("--num_workers", type=int, default=4)
         p.add_argument("--evaluate_ood", action="store_true")
->>>>>>> 0ca69661
-        p.add_argument(
-            "--evaluate_ood", dest="ood_detection", action="store_true"
-        )
         return parent_parser