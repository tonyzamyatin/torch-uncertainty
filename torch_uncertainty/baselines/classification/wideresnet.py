--- conflicted
+++ resolved
@@ -30,12 +30,7 @@
 )
 
 
-<<<<<<< HEAD
-# fmt: on
-class WideResNet(LightningModule):
-=======
 class WideResNet:
->>>>>>> 0ca69661
     r"""Wide-ResNet28x10 backbone baseline for classification providing support
     for various versions.
 
