--- conflicted
+++ resolved
@@ -15,12 +15,7 @@
 from ..utils.parser_addons import add_packed_specific_args
 
 
-<<<<<<< HEAD
-# fmt: on
-class MLP(LightningModule):
-=======
 class MLP:
->>>>>>> de8a8c52
     r"""MLP baseline for regression providing support for various versions."""
 
     single = ["vanilla"]
