--- conflicted
+++ resolved
@@ -2,18 +2,13 @@
 from einops import rearrange
 from lightning.pytorch import LightningModule
 from lightning.pytorch.utilities.types import STEP_OUTPUT
-from metrics.regression.inverse import *
 from torch import Tensor, nn
-<<<<<<< HEAD
-from torch.distributions import Categorical, Independent, MixtureSameFamily
-=======
 from torch.distributions import (
     Categorical,
     Distribution,
     Independent,
     MixtureSameFamily,
 )
->>>>>>> 07e5a6e9
 from torch.optim import Optimizer
 from torchmetrics import MeanAbsoluteError, MeanSquaredError, MetricCollection
 
