# fmt: off
from typing import Type

import torch.nn.functional as F
from torch import nn

from ..utils import enable_dropout

# fmt: on
__all__ = [
    "wideresnet28x10",
]


class WideBasicBlock(nn.Module):
    def __init__(
        self,
        in_planes,
        planes,
        dropout_rate,
        stride=1,
        groups=1,
    ):
        super().__init__()
        self.conv1 = nn.Conv2d(
            in_planes,
            planes,
            kernel_size=3,
            padding=1,
            groups=groups,
            bias=False,
        )
        self.dropout = nn.Dropout(p=dropout_rate)
        self.bn1 = nn.BatchNorm2d(planes)
        self.conv2 = nn.Conv2d(
            planes,
            planes,
            kernel_size=3,
            stride=stride,
            padding=1,
            groups=groups,
            bias=False,
        )
        self.shortcut = nn.Sequential()
        if stride != 1 or in_planes != planes:
            self.shortcut = nn.Sequential(
                nn.Conv2d(
                    in_planes,
                    planes,
                    kernel_size=1,
                    stride=stride,
                    groups=groups,
                    bias=True,
                ),
            )
        self.bn2 = nn.BatchNorm2d(planes)

    def forward(self, x):
        out = F.relu(self.bn1(self.dropout(self.conv1(x))))
        out = self.conv2(out)
        out += self.shortcut(x)
        out = F.relu(self.bn2(out))
        return out


class _Wide(nn.Module):
    def __init__(
        self,
        depth: int,
        widen_factor: int,
        in_channels: int,
        num_classes: int,
        dropout_rate: float,
        groups: int = 1,
        style: str = "imagenet",
        num_estimators: int = None,
        enable_last_layer_dropout: bool = False,
    ):
        super().__init__()
        self.in_planes = 16
        self.num_estimators = num_estimators
        self.enable_last_layer_dropout = enable_last_layer_dropout

        assert (depth - 4) % 6 == 0, "Wide-resnet depth should be 6n+4."
        num_blocks = int((depth - 4) / 6)
        k = widen_factor

        nStages = [16, 16 * k, 32 * k, 64 * k]

        if style == "imagenet":
            self.conv1 = nn.Conv2d(
                in_channels,
                nStages[0],
                kernel_size=7,
                stride=2,
                padding=3,
                groups=groups,
                bias=True,
            )
        else:
            self.conv1 = nn.Conv2d(
                in_channels,
                nStages[0],
                kernel_size=3,
                stride=1,
                padding=1,
                groups=groups,
                bias=True,
            )

        self.bn1 = nn.BatchNorm2d(nStages[0])

        if style == "imagenet":
            self.optional_pool = nn.MaxPool2d(
                kernel_size=3, stride=2, padding=1
            )
        else:
            self.optional_pool = nn.Identity()

        self.layer1 = self._wide_layer(
            WideBasicBlock,
            nStages[1],
            num_blocks=num_blocks,
            dropout_rate=dropout_rate,
            stride=1,
            groups=groups,
        )
        self.layer2 = self._wide_layer(
            WideBasicBlock,
            nStages[2],
            num_blocks=num_blocks,
            dropout_rate=dropout_rate,
            stride=2,
            groups=groups,
        )
        self.layer3 = self._wide_layer(
            WideBasicBlock,
            nStages[3],
            num_blocks=num_blocks,
            dropout_rate=dropout_rate,
            stride=2,
            groups=groups,
        )

        self.pool = nn.AdaptiveAvgPool2d(output_size=1)
        self.flatten = nn.Flatten(1)

        self.linear = nn.Linear(
            nStages[3],
            num_classes,
        )

    def _wide_layer(
        self,
        block: Type[WideBasicBlock],
        planes: int,
        num_blocks: int,
        dropout_rate: float,
        stride: int,
        groups,
    ):
        strides = [stride] + [1] * (int(num_blocks) - 1)
        layers = []

        for stride in strides:
            layers.append(
                block(
                    self.in_planes,
                    planes,
                    dropout_rate,
                    stride,
                    groups,
                )
            )
            self.in_planes = planes

        return nn.Sequential(*layers)

    def forward(self, x):
<<<<<<< HEAD
        if self.num_estimators is not None:
            if not self.training:
                if self.enable_last_layer_dropout is not None:
                    enable_dropout(self, self.enable_last_layer_dropout)
            x = x.repeat(self.num_estimators, 1, 1, 1)

        out = self.conv1(x)
=======
        out = F.relu(self.bn1(self.conv1(x)))
>>>>>>> 068929a3
        out = self.optional_pool(out)
        out = self.layer1(out)
        out = self.layer2(out)
        out = self.layer3(out)
        out = self.pool(out)
        out = self.flatten(out)
        out = self.linear(out)
        return out


def wideresnet28x10(
    in_channels: int,
    num_classes: int,
    groups: int = 1,
    dropout_rate: float = 0.0,
    style: str = "imagenet",
    num_estimators: int = None,
    enable_last_layer_dropout: bool = False,
) -> nn.Module:
    """Wide-ResNet-28x10 from `Wide Residual Networks
    <https://arxiv.org/pdf/1605.07146.pdf>`_.

    Args:
        in_channels (int): Number of input channels
        num_classes (int): Number of classes to predict.
        groups (int, optional): Number of groups in convolutions. Defaults to
            ``1``.
        style (bool, optional): Whether to use the ImageNet
            structure. Defaults to ``True``.

    Returns:
        _Wide: A Wide-ResNet-28x10.
    """
    return _Wide(
        depth=28,
        widen_factor=10,
        in_channels=in_channels,
        dropout_rate=dropout_rate,
        num_classes=num_classes,
        groups=groups,
        style=style,
        num_estimators=num_estimators,
        enable_last_layer_dropout=enable_last_layer_dropout,
    )<|MERGE_RESOLUTION|>--- conflicted
+++ resolved
@@ -177,17 +177,13 @@
         return nn.Sequential(*layers)
 
     def forward(self, x):
-<<<<<<< HEAD
         if self.num_estimators is not None:
             if not self.training:
                 if self.enable_last_layer_dropout is not None:
                     enable_dropout(self, self.enable_last_layer_dropout)
             x = x.repeat(self.num_estimators, 1, 1, 1)
 
-        out = self.conv1(x)
-=======
         out = F.relu(self.bn1(self.conv1(x)))
->>>>>>> 068929a3
         out = self.optional_pool(out)
         out = self.layer1(out)
         out = self.layer2(out)
