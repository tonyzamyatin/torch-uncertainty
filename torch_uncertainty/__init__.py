<<<<<<< HEAD
# ruff: noqa: F401
# from argparse import ArgumentParser, Namespace
# from collections import defaultdict
# from pathlib import Path
# from typing import Any

# import numpy as np
# import pytorch_lightning as pl
# import torch
# from pytorch_lightning.callbacks import LearningRateMonitor
# from pytorch_lightning.callbacks.early_stopping import EarlyStopping
# from pytorch_lightning.callbacks.model_checkpoint import ModelCheckpoint
# from pytorch_lightning.loggers.tensorboard import TensorBoardLogger
# from torchinfo import summary

# from .datamodules.abstract import AbstractDataModule
# from .utils import get_version


# def init_args(
#     network: Any = None,
#     datamodule: type[pl.LightningDataModule] | None = None,
# ) -> Namespace:
#     parser = ArgumentParser("torch-uncertainty")
#     parser.add_argument(
#         "--seed",
#         type=int,
#         default=None,
#         help="Random seed to make the training deterministic.",
#     )
#     parser.add_argument(
#         "--test",
#         type=int,
#         default=None,
#         help="Run in test mode. Set to the checkpoint version number to test.",
#     )
#     parser.add_argument(
#         "--ckpt", type=int, default=None, help="The number of the checkpoint"
#     )
#     parser.add_argument(
#         "--summary",
#         dest="summary",
#         action="store_true",
#         help="Print model summary",
#     )
#     parser.add_argument("--log_graph", dest="log_graph", action="store_true")
#     parser.add_argument(
#         "--channels_last",
#         action="store_true",
#         help="Use channels last memory format",
#     )
#     parser.add_argument(
#         "--enable_resume",
#         action="store_true",
#         help="Allow resuming the training (save optimizer's states)",
#     )
#     parser.add_argument(
#         "--exp_dir",
#         type=str,
#         default="logs/",
#         help="Directory to store experiment files",
#     )
#     parser.add_argument(
#         "--exp_name",
#         type=str,
#         default="",
#         help="Name of the experiment folder",
#     )
#     parser.add_argument(
#         "--opt_temp_scaling",
#         action="store_true",
#         default=False,
#         help="Compute optimal temperature on the test set",
#     )
#     parser.add_argument(
#         "--val_temp_scaling",
#         action="store_true",
#         default=False,
#         help="Compute temperature on the validation set",
#     )
#     parser = pl.Trainer.add_argparse_args(parser)
#     if network is not None:
#         parser = network.add_model_specific_args(parser)

#     if datamodule is not None:
#         parser = datamodule.add_argparse_args(parser)

#     return parser.parse_args()


# def cli_main(
#     network: pl.LightningModule | list[pl.LightningModule],
#     datamodule: AbstractDataModule | list[AbstractDataModule],
#     root: Path | str,
#     net_name: str,
#     args: Namespace,
# ) -> list[dict]:
#     if isinstance(root, str):
#         root = Path(root)

#     if isinstance(datamodule, list):
#         training_task = datamodule[0].dm.training_task
#     else:
#         training_task = datamodule.training_task
#     if training_task == "classification":
#         monitor = "hp/val_acc"
#         mode = "max"
#     elif training_task == "regression":
#         monitor = "hp/val_mse"
#         mode = "min"
#     else:
#         raise ValueError("Unknown problem type.")

#     if args.test is None and args.max_epochs is None:
#         print(
#             "Setting max_epochs to 1 for testing purposes. Set max_epochs "
#             "manually to train the model."
#         )
#         args.max_epochs = 1

#     if isinstance(args.seed, int):
#         pl.seed_everything(args.seed, workers=True)

#     if args.channels_last:
#         if isinstance(network, list):
#             for i in range(len(network)):
#                 network[i] = network[i].to(memory_format=torch.channels_last)
#         else:
#             network = network.to(memory_format=torch.channels_last)

#     if hasattr(args, "use_cv") and args.use_cv:
#         test_values = []
#         for i in range(len(datamodule)):
#             print(
#                 f"Starting fold {i} out of {args.train_over} of a {args.n_splits}-fold CV."
#             )

#             # logger
#             tb_logger = TensorBoardLogger(
#                 str(root),
#                 name=net_name,
#                 default_hp_metric=False,
#                 log_graph=args.log_graph,
#                 version=f"fold_{i}",
#             )

#             # callbacks
#             save_checkpoints = ModelCheckpoint(
#                 dirpath=tb_logger.log_dir,
#                 monitor=monitor,
#                 mode=mode,
#                 save_last=True,
#                 save_weights_only=not args.enable_resume,
#             )

#             # Select the best model, monitor the lr and stop if NaN
#             callbacks = [
#                 save_checkpoints,
#                 LearningRateMonitor(logging_interval="step"),
#                 EarlyStopping(monitor=monitor, patience=np.inf, check_finite=True),
#             ]

#             trainer = pl.Trainer.from_argparse_args(
#                 args,
#                 callbacks=callbacks,
#                 logger=tb_logger,
#                 deterministic=(args.seed is not None),
#                 inference_mode=not (args.opt_temp_scaling or args.val_temp_scaling),
#             )
#             if args.summary:
#                 summary(
#                     network[i],
#                     input_size=list(datamodule[i].dm.input_shape).insert(0, 1),
#                 )
#                 test_values.append({})
#             else:
#                 trainer.fit(network[i], datamodule[i])
#                 test_values.append(
#                     trainer.test(datamodule=datamodule[i], ckpt_path="last")[0]
#                 )

#         all_test_values = defaultdict(list)
#         for test_value in test_values:
#             for key in test_value:
#                 all_test_values[key].append(test_value[key])

#         avg_test_values = {}
#         for key in all_test_values:
#             avg_test_values[key] = np.mean(all_test_values[key])

#         return [avg_test_values]

#     # logger
#     tb_logger = TensorBoardLogger(
#         str(root),
#         name=net_name,
#         default_hp_metric=False,
#         log_graph=args.log_graph,
#         version=args.test,
#     )

#     # callbacks
#     save_checkpoints = ModelCheckpoint(
#         monitor=monitor,
#         mode=mode,
#         save_last=True,
#         save_weights_only=not args.enable_resume,
#     )

#     # Select the best model, monitor the lr and stop if NaN
#     callbacks = [
#         save_checkpoints,
#         LearningRateMonitor(logging_interval="step"),
#         EarlyStopping(monitor=monitor, patience=np.inf, check_finite=True),
#     ]

#     # trainer
#     trainer = pl.Trainer.from_argparse_args(
#         args,
#         callbacks=callbacks,
#         logger=tb_logger,
#         deterministic=(args.seed is not None),
#         inference_mode=not (args.opt_temp_scaling or args.val_temp_scaling),
#     )
#     if args.summary:
#         summary(
#             network,
#             input_size=list(datamodule.input_shape).insert(0, 1),
#         )
#         test_values = [{}]
#     elif args.test is not None:
#         if args.test >= 0:
#             ckpt_file, _ = get_version(
#                 root=(root / net_name),
#                 version=args.test,
#                 checkpoint=args.ckpt,
#             )
#             test_values = trainer.test(
#                 network, datamodule=datamodule, ckpt_path=str(ckpt_file)
#             )
#         else:
#             test_values = trainer.test(network, datamodule=datamodule)
#     else:
#         # training and testing
#         trainer.fit(network, datamodule)
#         if args.fast_dev_run is False:
#             test_values = trainer.test(datamodule=datamodule, ckpt_path="best")
#         else:
#             test_values = [{}]
#     return test_values
=======
from argparse import ArgumentParser, Namespace
from collections import defaultdict
from pathlib import Path
from typing import Any

import numpy as np
import pytorch_lightning as pl
import torch
from pytorch_lightning.callbacks import (
    EarlyStopping,
    LearningRateMonitor,
    ModelCheckpoint,
)
from pytorch_lightning.loggers.tensorboard import TensorBoardLogger
from torchinfo import summary

from .datamodules.abstract import AbstractDataModule
from .utils import get_version


def init_args(
    network: Any = None,
    datamodule: type[pl.LightningDataModule] | None = None,
) -> Namespace:
    parser = ArgumentParser("torch-uncertainty")
    parser.add_argument(
        "--seed",
        type=int,
        default=None,
        help="Random seed to make the training deterministic.",
    )
    parser.add_argument(
        "--test",
        type=int,
        default=None,
        help="Run in test mode. Set to the checkpoint version number to test.",
    )
    parser.add_argument(
        "--ckpt", type=int, default=None, help="The number of the checkpoint"
    )
    parser.add_argument(
        "--summary",
        dest="summary",
        action="store_true",
        help="Print model summary",
    )
    parser.add_argument("--log_graph", dest="log_graph", action="store_true")
    parser.add_argument(
        "--channels_last",
        action="store_true",
        help="Use channels last memory format",
    )
    parser.add_argument(
        "--enable_resume",
        action="store_true",
        help="Allow resuming the training (save optimizer's states)",
    )
    parser.add_argument(
        "--exp_dir",
        type=str,
        default="logs/",
        help="Directory to store experiment files",
    )
    parser.add_argument(
        "--exp_name",
        type=str,
        default="",
        help="Name of the experiment folder",
    )
    parser.add_argument(
        "--opt_temp_scaling",
        action="store_true",
        default=False,
        help="Compute optimal temperature on the test set",
    )
    parser.add_argument(
        "--val_temp_scaling",
        action="store_true",
        default=False,
        help="Compute temperature on the validation set",
    )
    parser = pl.Trainer.add_argparse_args(parser)
    if network is not None:
        parser = network.add_model_specific_args(parser)

    if datamodule is not None:
        parser = datamodule.add_argparse_args(parser)

    return parser.parse_args()


def cli_main(
    network: pl.LightningModule | list[pl.LightningModule],
    datamodule: AbstractDataModule | list[AbstractDataModule],
    root: Path | str,
    net_name: str,
    args: Namespace,
) -> list[dict]:
    if isinstance(root, str):
        root = Path(root)

    if isinstance(datamodule, list):
        training_task = datamodule[0].dm.training_task
    else:
        training_task = datamodule.training_task
    if training_task == "classification":
        monitor = "cls_val/acc"
        mode = "max"
    elif training_task == "regression":
        monitor = "reg_val/mse"
        mode = "min"
    else:
        raise ValueError("Unknown problem type.")

    if args.test is None and args.max_epochs is None:
        print(
            "Setting max_epochs to 1 for testing purposes. Set max_epochs"
            " manually to train the model."
        )
        args.max_epochs = 1

    if isinstance(args.seed, int):
        pl.seed_everything(args.seed, workers=True)

    if args.channels_last:
        if isinstance(network, list):
            for i in range(len(network)):
                network[i] = network[i].to(memory_format=torch.channels_last)
        else:
            network = network.to(memory_format=torch.channels_last)

    if hasattr(args, "use_cv") and args.use_cv:
        test_values = []
        for i in range(len(datamodule)):
            print(
                f"Starting fold {i} out of {args.train_over} of a {args.n_splits}-fold CV."
            )

            # logger
            tb_logger = TensorBoardLogger(
                str(root),
                name=net_name,
                default_hp_metric=False,
                log_graph=args.log_graph,
                version=f"fold_{i}",
            )

            # callbacks
            save_checkpoints = ModelCheckpoint(
                dirpath=tb_logger.log_dir,
                monitor=monitor,
                mode=mode,
                save_last=True,
                save_weights_only=not args.enable_resume,
            )

            # Select the best model, monitor the lr and stop if NaN
            callbacks = [
                save_checkpoints,
                LearningRateMonitor(logging_interval="step"),
                EarlyStopping(
                    monitor=monitor, patience=np.inf, check_finite=True
                ),
            ]

            trainer = pl.Trainer.from_argparse_args(
                args,
                callbacks=callbacks,
                logger=tb_logger,
                deterministic=(args.seed is not None),
                inference_mode=not (
                    args.opt_temp_scaling or args.val_temp_scaling
                ),
            )
            if args.summary:
                summary(
                    network[i],
                    input_size=list(datamodule[i].dm.input_shape).insert(0, 1),
                )
                test_values.append({})
            else:
                trainer.fit(network[i], datamodule[i])
                test_values.append(
                    trainer.test(datamodule=datamodule[i], ckpt_path="last")[0]
                )

        all_test_values = defaultdict(list)
        for test_value in test_values:
            for key in test_value:
                all_test_values[key].append(test_value[key])

        avg_test_values = {}
        for key in all_test_values:
            avg_test_values[key] = np.mean(all_test_values[key])

        return [avg_test_values]

    # logger
    tb_logger = TensorBoardLogger(
        str(root),
        name=net_name,
        default_hp_metric=False,
        log_graph=args.log_graph,
        version=args.test,
    )

    # callbacks
    save_checkpoints = ModelCheckpoint(
        monitor=monitor,
        mode=mode,
        save_last=True,
        save_weights_only=not args.enable_resume,
    )

    # Select the best model, monitor the lr and stop if NaN
    callbacks = [
        save_checkpoints,
        LearningRateMonitor(logging_interval="step"),
        EarlyStopping(monitor=monitor, patience=np.inf, check_finite=True),
    ]

    # trainer
    trainer = pl.Trainer.from_argparse_args(
        args,
        callbacks=callbacks,
        logger=tb_logger,
        deterministic=(args.seed is not None),
        inference_mode=not (args.opt_temp_scaling or args.val_temp_scaling),
    )
    if args.summary:
        summary(
            network,
            input_size=list(datamodule.input_shape).insert(0, 1),
        )
        test_values = [{}]
    elif args.test is not None:
        if args.test >= 0:
            ckpt_file, _ = get_version(
                root=(root / net_name),
                version=args.test,
                checkpoint=args.ckpt,
            )
            test_values = trainer.test(
                network, datamodule=datamodule, ckpt_path=str(ckpt_file)
            )
        else:
            test_values = trainer.test(network, datamodule=datamodule)
    else:
        # training and testing
        trainer.fit(network, datamodule)
        if not args.fast_dev_run:
            test_values = trainer.test(datamodule=datamodule, ckpt_path="best")
        else:
            test_values = [{}]
    return test_values
>>>>>>> fbf6c419
<|MERGE_RESOLUTION|>--- conflicted
+++ resolved
@@ -1,4 +1,3 @@
-<<<<<<< HEAD
 # ruff: noqa: F401
 # from argparse import ArgumentParser, Namespace
 # from collections import defaultdict
@@ -8,9 +7,11 @@
 # import numpy as np
 # import pytorch_lightning as pl
 # import torch
-# from pytorch_lightning.callbacks import LearningRateMonitor
-# from pytorch_lightning.callbacks.early_stopping import EarlyStopping
-# from pytorch_lightning.callbacks.model_checkpoint import ModelCheckpoint
+# from pytorch_lightning.callbacks import (
+#     EarlyStopping,
+#     LearningRateMonitor,
+#     ModelCheckpoint,
+# )
 # from pytorch_lightning.loggers.tensorboard import TensorBoardLogger
 # from torchinfo import summary
 
@@ -104,18 +105,18 @@
 #     else:
 #         training_task = datamodule.training_task
 #     if training_task == "classification":
-#         monitor = "hp/val_acc"
+#         monitor = "cls_val/acc"
 #         mode = "max"
 #     elif training_task == "regression":
-#         monitor = "hp/val_mse"
+#         monitor = "reg_val/mse"
 #         mode = "min"
 #     else:
 #         raise ValueError("Unknown problem type.")
 
 #     if args.test is None and args.max_epochs is None:
 #         print(
-#             "Setting max_epochs to 1 for testing purposes. Set max_epochs "
-#             "manually to train the model."
+#             "Setting max_epochs to 1 for testing purposes. Set max_epochs"
+#             " manually to train the model."
 #         )
 #         args.max_epochs = 1
 
@@ -215,7 +216,7 @@
 #         EarlyStopping(monitor=monitor, patience=np.inf, check_finite=True),
 #     ]
 
-#     # trainer
+#     trainer
 #     trainer = pl.Trainer.from_argparse_args(
 #         args,
 #         callbacks=callbacks,
@@ -244,265 +245,8 @@
 #     else:
 #         # training and testing
 #         trainer.fit(network, datamodule)
-#         if args.fast_dev_run is False:
+#         if not args.fast_dev_run:
 #             test_values = trainer.test(datamodule=datamodule, ckpt_path="best")
 #         else:
 #             test_values = [{}]
-#     return test_values
-=======
-from argparse import ArgumentParser, Namespace
-from collections import defaultdict
-from pathlib import Path
-from typing import Any
-
-import numpy as np
-import pytorch_lightning as pl
-import torch
-from pytorch_lightning.callbacks import (
-    EarlyStopping,
-    LearningRateMonitor,
-    ModelCheckpoint,
-)
-from pytorch_lightning.loggers.tensorboard import TensorBoardLogger
-from torchinfo import summary
-
-from .datamodules.abstract import AbstractDataModule
-from .utils import get_version
-
-
-def init_args(
-    network: Any = None,
-    datamodule: type[pl.LightningDataModule] | None = None,
-) -> Namespace:
-    parser = ArgumentParser("torch-uncertainty")
-    parser.add_argument(
-        "--seed",
-        type=int,
-        default=None,
-        help="Random seed to make the training deterministic.",
-    )
-    parser.add_argument(
-        "--test",
-        type=int,
-        default=None,
-        help="Run in test mode. Set to the checkpoint version number to test.",
-    )
-    parser.add_argument(
-        "--ckpt", type=int, default=None, help="The number of the checkpoint"
-    )
-    parser.add_argument(
-        "--summary",
-        dest="summary",
-        action="store_true",
-        help="Print model summary",
-    )
-    parser.add_argument("--log_graph", dest="log_graph", action="store_true")
-    parser.add_argument(
-        "--channels_last",
-        action="store_true",
-        help="Use channels last memory format",
-    )
-    parser.add_argument(
-        "--enable_resume",
-        action="store_true",
-        help="Allow resuming the training (save optimizer's states)",
-    )
-    parser.add_argument(
-        "--exp_dir",
-        type=str,
-        default="logs/",
-        help="Directory to store experiment files",
-    )
-    parser.add_argument(
-        "--exp_name",
-        type=str,
-        default="",
-        help="Name of the experiment folder",
-    )
-    parser.add_argument(
-        "--opt_temp_scaling",
-        action="store_true",
-        default=False,
-        help="Compute optimal temperature on the test set",
-    )
-    parser.add_argument(
-        "--val_temp_scaling",
-        action="store_true",
-        default=False,
-        help="Compute temperature on the validation set",
-    )
-    parser = pl.Trainer.add_argparse_args(parser)
-    if network is not None:
-        parser = network.add_model_specific_args(parser)
-
-    if datamodule is not None:
-        parser = datamodule.add_argparse_args(parser)
-
-    return parser.parse_args()
-
-
-def cli_main(
-    network: pl.LightningModule | list[pl.LightningModule],
-    datamodule: AbstractDataModule | list[AbstractDataModule],
-    root: Path | str,
-    net_name: str,
-    args: Namespace,
-) -> list[dict]:
-    if isinstance(root, str):
-        root = Path(root)
-
-    if isinstance(datamodule, list):
-        training_task = datamodule[0].dm.training_task
-    else:
-        training_task = datamodule.training_task
-    if training_task == "classification":
-        monitor = "cls_val/acc"
-        mode = "max"
-    elif training_task == "regression":
-        monitor = "reg_val/mse"
-        mode = "min"
-    else:
-        raise ValueError("Unknown problem type.")
-
-    if args.test is None and args.max_epochs is None:
-        print(
-            "Setting max_epochs to 1 for testing purposes. Set max_epochs"
-            " manually to train the model."
-        )
-        args.max_epochs = 1
-
-    if isinstance(args.seed, int):
-        pl.seed_everything(args.seed, workers=True)
-
-    if args.channels_last:
-        if isinstance(network, list):
-            for i in range(len(network)):
-                network[i] = network[i].to(memory_format=torch.channels_last)
-        else:
-            network = network.to(memory_format=torch.channels_last)
-
-    if hasattr(args, "use_cv") and args.use_cv:
-        test_values = []
-        for i in range(len(datamodule)):
-            print(
-                f"Starting fold {i} out of {args.train_over} of a {args.n_splits}-fold CV."
-            )
-
-            # logger
-            tb_logger = TensorBoardLogger(
-                str(root),
-                name=net_name,
-                default_hp_metric=False,
-                log_graph=args.log_graph,
-                version=f"fold_{i}",
-            )
-
-            # callbacks
-            save_checkpoints = ModelCheckpoint(
-                dirpath=tb_logger.log_dir,
-                monitor=monitor,
-                mode=mode,
-                save_last=True,
-                save_weights_only=not args.enable_resume,
-            )
-
-            # Select the best model, monitor the lr and stop if NaN
-            callbacks = [
-                save_checkpoints,
-                LearningRateMonitor(logging_interval="step"),
-                EarlyStopping(
-                    monitor=monitor, patience=np.inf, check_finite=True
-                ),
-            ]
-
-            trainer = pl.Trainer.from_argparse_args(
-                args,
-                callbacks=callbacks,
-                logger=tb_logger,
-                deterministic=(args.seed is not None),
-                inference_mode=not (
-                    args.opt_temp_scaling or args.val_temp_scaling
-                ),
-            )
-            if args.summary:
-                summary(
-                    network[i],
-                    input_size=list(datamodule[i].dm.input_shape).insert(0, 1),
-                )
-                test_values.append({})
-            else:
-                trainer.fit(network[i], datamodule[i])
-                test_values.append(
-                    trainer.test(datamodule=datamodule[i], ckpt_path="last")[0]
-                )
-
-        all_test_values = defaultdict(list)
-        for test_value in test_values:
-            for key in test_value:
-                all_test_values[key].append(test_value[key])
-
-        avg_test_values = {}
-        for key in all_test_values:
-            avg_test_values[key] = np.mean(all_test_values[key])
-
-        return [avg_test_values]
-
-    # logger
-    tb_logger = TensorBoardLogger(
-        str(root),
-        name=net_name,
-        default_hp_metric=False,
-        log_graph=args.log_graph,
-        version=args.test,
-    )
-
-    # callbacks
-    save_checkpoints = ModelCheckpoint(
-        monitor=monitor,
-        mode=mode,
-        save_last=True,
-        save_weights_only=not args.enable_resume,
-    )
-
-    # Select the best model, monitor the lr and stop if NaN
-    callbacks = [
-        save_checkpoints,
-        LearningRateMonitor(logging_interval="step"),
-        EarlyStopping(monitor=monitor, patience=np.inf, check_finite=True),
-    ]
-
-    # trainer
-    trainer = pl.Trainer.from_argparse_args(
-        args,
-        callbacks=callbacks,
-        logger=tb_logger,
-        deterministic=(args.seed is not None),
-        inference_mode=not (args.opt_temp_scaling or args.val_temp_scaling),
-    )
-    if args.summary:
-        summary(
-            network,
-            input_size=list(datamodule.input_shape).insert(0, 1),
-        )
-        test_values = [{}]
-    elif args.test is not None:
-        if args.test >= 0:
-            ckpt_file, _ = get_version(
-                root=(root / net_name),
-                version=args.test,
-                checkpoint=args.ckpt,
-            )
-            test_values = trainer.test(
-                network, datamodule=datamodule, ckpt_path=str(ckpt_file)
-            )
-        else:
-            test_values = trainer.test(network, datamodule=datamodule)
-    else:
-        # training and testing
-        trainer.fit(network, datamodule)
-        if not args.fast_dev_run:
-            test_values = trainer.test(datamodule=datamodule, ckpt_path="best")
-        else:
-            test_values = [{}]
-    return test_values
->>>>>>> fbf6c419
+#     return test_values