--- conflicted
+++ resolved
@@ -68,7 +68,6 @@
         help="Name of the experiment folder",
     )
     parser.add_argument(
-<<<<<<< HEAD
         "--opt_temp_scaling",
         action="store_true",
         default=False,
@@ -79,12 +78,6 @@
         action="store_true",
         default=False,
         help="Compute temperature on the validation set",
-=======
-        "--opt_temp_scaling", action="store_true", default=False
-    )
-    parser.add_argument(
-        "--val_temp_scaling", action="store_true", default=False
->>>>>>> de8a8c52
     )
     parser = pl.Trainer.add_argparse_args(parser)
     if network is not None:
@@ -151,18 +144,6 @@
                 log_graph=args.log_graph,
                 version=f"fold_{i}",
             )
-<<<<<<< HEAD
-=======
-
-            # callbacks
-            save_checkpoints = ModelCheckpoint(
-                dirpath=tb_logger.log_dir,
-                monitor=monitor,
-                mode=mode,
-                save_last=True,
-                save_weights_only=not args.enable_resume,
-            )
->>>>>>> de8a8c52
 
             # callbacks
             save_checkpoints = ModelCheckpoint(
@@ -190,19 +171,11 @@
                 inference_mode=not (
                     args.opt_temp_scaling or args.val_temp_scaling
                 ),
-<<<<<<< HEAD
             )
             trainer.fit(network[i], datamodule[i])
             test_values.append(
                 trainer.test(datamodule=datamodule[i], ckpt_path="last")[0]
             )
-=======
-            )
-            trainer.fit(network[i], datamodule[i])
-            test_values.append(
-                trainer.test(datamodule=datamodule[i], ckpt_path="last")[0]
-            )
->>>>>>> de8a8c52
 
         all_test_values = defaultdict(list)
         for test_value in test_values:
@@ -217,11 +190,7 @@
     else:
         # logger
         tb_logger = TensorBoardLogger(
-<<<<<<< HEAD
-            str(root),
-=======
             str(root / "logs"),
->>>>>>> de8a8c52
             name=net_name,
             default_hp_metric=False,
             log_graph=args.log_graph,
@@ -260,13 +229,9 @@
         elif args.test is not None:
             if args.test >= 0:
                 ckpt_file, _ = get_version(
-<<<<<<< HEAD
                     root=(root / net_name),
                     version=args.test,
                     checkpoint=args.ckpt,
-=======
-                    root=(root / net_name), version=args.test
->>>>>>> de8a8c52
                 )
                 test_values = trainer.test(
                     network, datamodule=datamodule, ckpt_path=str(ckpt_file)
