from typing import Literal

import torch
from torch import nn

from .scaler import Scaler


class VectorScaler(Scaler):
    """Vector scaling post-processing for calibrated probabilities.

    Args:
        num_classes (int): Number of classes.
        init_w (float, optional): Initial value for the weights.
            Defaults to 1.
        init_b (float, optional): Initial value for the bias.
            Defaults to 0.
        lr (float, optional): Learning rate for the optimizer. Defaults to 0.1.
        max_iter (int, optional): Maximum number of iterations for the
            optimizer. Defaults to 100.
        device (Optional[Literal["cpu", "cuda"]], optional): Device to use
            for optimization. Defaults to None.

    Reference:
        Guo, C., Pleiss, G., Sun, Y., & Weinberger, K. Q. On calibration
        of modern neural networks. In ICML 2017.

    """

    def __init__(
        self,
        num_classes: int,
        init_w: float = 1,
        init_b: float = 0,
        lr: float = 0.1,
        max_iter: int = 200,
<<<<<<< HEAD
        device: Literal["cpu", "cuda"] | None = None,
=======
        device: Optional[Literal["cpu", "cuda"] | torch.device] = None,
>>>>>>> 97695b90
    ) -> None:
        super().__init__(lr=lr, max_iter=max_iter, device=device)

        if not isinstance(num_classes, int):
            raise ValueError("num_classes must be an integer.")
        if num_classes <= 0:
            raise ValueError("The number of classes must be positive.")
        self.num_classes = num_classes

        self.set_temperature(init_w, init_b)

    def set_temperature(self, val_w: float, val_b: float) -> None:
        """Set the temperature to a fixed value.

        Args:
            val_w (float): Weight temperature value.
            val_b (float): Bias temperature value.
        """
        self.temp_w = nn.Parameter(
            torch.ones(self.num_classes, device=self.device) * val_w,
            requires_grad=True,
        )
        self.temp_b = nn.Parameter(
            torch.ones(self.num_classes, device=self.device) * val_b,
            requires_grad=True,
        )

    def _scale(self, logits: torch.Tensor) -> torch.Tensor:
        """Scale the logits with the optimal temperature.

        Args:
            logits (torch.Tensor): Logits to be scaled.

        Returns:
            torch.Tensor: Scaled logits.
        """
        return self.temp_w * logits + self.temp_b

    @property
    def temperature(self) -> list:
        return [self.temp_w, self.temp_b]<|MERGE_RESOLUTION|>--- conflicted
+++ resolved
@@ -34,11 +34,7 @@
         init_b: float = 0,
         lr: float = 0.1,
         max_iter: int = 200,
-<<<<<<< HEAD
-        device: Literal["cpu", "cuda"] | None = None,
-=======
         device: Optional[Literal["cpu", "cuda"] | torch.device] = None,
->>>>>>> 97695b90
     ) -> None:
         super().__init__(lr=lr, max_iter=max_iter, device=device)
 
